--- conflicted
+++ resolved
@@ -15,19 +15,12 @@
 export PYTHONDONTWRITEBYTECODE="1"
 export PYTHONUNBUFFERED="1"
 
-<<<<<<< HEAD
-# If Pyroscope is not reachable locally, disable profiling to avoid noisy errors
-if ! curl -fsS "$PYROSCOPE_SERVER_ADDRESS" >/dev/null 2>&1; then
-  echo "[run-ux-local] Pyroscope not reachable at $PYROSCOPE_SERVER_ADDRESS; disabling profiling (ENABLE_PYROSCOPE=false)"
-  export ENABLE_PYROSCOPE="false"
-=======
 # Auto-disable Pyroscope if backend unreachable to avoid client error spam
 if [[ "${ENABLE_PYROSCOPE}" =~ ^(1|true|yes|on)$ ]]; then
   if ! curl -fsS "${PYROSCOPE_SERVER_ADDRESS}/" >/dev/null 2>&1; then
-    echo "Pyroscope not reachable at ${PYROSCOPE_SERVER_ADDRESS}; disabling profiling for UX."
+    echo "[run-ux-local] Pyroscope not reachable at ${PYROSCOPE_SERVER_ADDRESS}; disabling profiling (ENABLE_PYROSCOPE=false)"
     export ENABLE_PYROSCOPE="false"
   fi
->>>>>>> e211da70
 fi
 
 echo "Starting UX app with observability environment..."
