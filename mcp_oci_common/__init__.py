--- conflicted
+++ resolved
@@ -1,17 +1,11 @@
-<<<<<<< HEAD
 import os
-from .config import get_oci_config, get_compartment_id, allow_mutations
+from .config import (
+    get_oci_config,
+    get_compartment_id,
+    allow_mutations,
+)
 from .observability import add_oci_call_attributes
 from .validation import validate_and_log_tools
-=======
-from .config import (
-    get_oci_config,
-    get_compartment_id as get_compartment_id,
-    allow_mutations as allow_mutations,
-)
-from .observability import add_oci_call_attributes as add_oci_call_attributes
-from .validation import validate_and_log_tools as validate_and_log_tools
->>>>>>> e211da70
 
 # Placeholder for with_oci_errors if needed
 def with_oci_errors(func):
@@ -28,22 +22,27 @@
     """
     # Prefer the shared cached factory (adds retries/timeouts and reuses clients)
     try:
-<<<<<<< HEAD
-        import oci as _oci  # type: ignore
-    except Exception as _e:
-        raise RuntimeError("OCI SDK not available. Please install 'oci' package.") from _e
-
-    # Load config; supports instance principal fallback via get_oci_config()
-    cfg = get_oci_config(profile_name=profile)
-    if region:
-        cfg["region"] = region
-
-    signer = cfg.get("signer")
-    if signer is not None:
-        # Instance principals or other signer-based auth
-        return oci_client_class(cfg, signer=signer)
-    else:
-        return oci_client_class(cfg)
+        from .session import get_client as _get_client
+        return _get_client(oci_client_class, profile=profile, region=region)
+    except Exception:
+        # Fallback to legacy behavior if session module or kwargs not supported
+        import importlib.util as _importlib
+        if _importlib.find_spec("oci") is None:
+            raise RuntimeError("OCI SDK not available. Please install 'oci' package.")
+        cfg = get_oci_config(profile_name=profile)
+        if region:
+            cfg["region"] = region
+        signer = cfg.get("signer")
+        try:
+            if signer is not None:
+                return oci_client_class(cfg, signer=signer)
+            else:
+                return oci_client_class(cfg)
+        except TypeError:
+            # Safety if client signature mismatch
+            if signer is not None:
+                return oci_client_class(cfg, signer=signer)
+            return oci_client_class(cfg)
 
 # --- Global FastMCP run() defaults/monkey-patch for network transport ---
 # This enables running servers over network (e.g., WebSocket) without modifying each server.
@@ -105,27 +104,4 @@
         setattr(_FastMCP, "run", _patched_run)
 except Exception:
     # If FastMCP is not installed at import time, skip silently
-    pass
-=======
-        from .session import get_client as _get_client
-        return _get_client(oci_client_class, profile=profile, region=region)
-    except Exception:
-        # Fallback to legacy behavior if session module or kwargs not supported
-        import importlib.util as _importlib
-        if _importlib.find_spec("oci") is None:
-            raise RuntimeError("OCI SDK not available. Please install 'oci' package.")
-        cfg = get_oci_config(profile_name=profile)
-        if region:
-            cfg["region"] = region
-        signer = cfg.get("signer")
-        try:
-            if signer is not None:
-                return oci_client_class(cfg, signer=signer)
-            else:
-                return oci_client_class(cfg)
-        except TypeError:
-            # Safety if client signature mismatch
-            if signer is not None:
-                return oci_client_class(cfg, signer=signer)
-            return oci_client_class(cfg)
->>>>>>> e211da70
+    pass