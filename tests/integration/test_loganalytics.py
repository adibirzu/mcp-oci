--- conflicted
+++ resolved
@@ -12,18 +12,10 @@
     end = dt.datetime.utcnow().replace(microsecond=0)
     start = end - dt.timedelta(hours=1)
     out = execute_query(
-<<<<<<< HEAD
-        namespace_name=namespace,
-        query_string='stats count() by "__logSource__" | sort -count | limit 5',
-        time_start=start.isoformat() + "Z",
-        time_end=end.isoformat() + "Z",
-        max_total_count=10,
-=======
         query='stats count() by "Log Source" | sort -count | limit 5',
         compartment_id=log_analytics_namespace,
         time_range="1h",
         max_count=10,
->>>>>>> e211da70
         profile=oci_profile,
         region=oci_region,
     )
