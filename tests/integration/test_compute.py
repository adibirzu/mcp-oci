from typing import Any

from mcp_servers.compute.server import list_instances


def test_compute_list_instances(tenancy_ocid, oci_profile, oci_region):
<<<<<<< HEAD
    out: dict[str, Any] = list_instances(
        compartment_id=tenancy_ocid, limit=1, profile=oci_profile, region=oci_region
=======
    out: list[dict[str, Any]] = list_instances(
        compartment_id=tenancy_ocid, region=oci_region
>>>>>>> e211da70
    )
    assert isinstance(out, list)<|MERGE_RESOLUTION|>--- conflicted
+++ resolved
@@ -4,12 +4,7 @@
 
 
 def test_compute_list_instances(tenancy_ocid, oci_profile, oci_region):
-<<<<<<< HEAD
-    out: dict[str, Any] = list_instances(
-        compartment_id=tenancy_ocid, limit=1, profile=oci_profile, region=oci_region
-=======
     out: list[dict[str, Any]] = list_instances(
         compartment_id=tenancy_ocid, region=oci_region
->>>>>>> e211da70
     )
     assert isinstance(out, list)