<<<<<<< HEAD
FROM python:3.11-slim

# Environment and non-interactive apt
ENV PYTHONDONTWRITEBYTECODE=1 \
    PYTHONUNBUFFERED=1 \
    PIP_DISABLE_PIP_VERSION_CHECK=1 \
    PIP_NO_CACHE_DIR=1 \
    DEBIAN_FRONTEND=noninteractive

# System deps needed for building wheels and common libs
RUN apt-get update && apt-get install -y --no-install-recommends \
    gcc build-essential curl git libssl-dev libffi-dev \
    && rm -rf /var/lib/apt/lists/*

WORKDIR /app

# Install Python dependencies via pip (avoid Poetry inside container to prevent build failures)
COPY requirements.txt .
RUN python -m pip install --upgrade pip setuptools wheel && \
    pip install --no-cache-dir -r requirements.txt

# Copy the application code
COPY . .

# Expose WebSocket ports for MCP servers (multi-user) and Prometheus metrics ports
EXPOSE 7001 7002 7003 7004 7005 7006 7007 7008 7009 7011
EXPOSE 8001 8002 8003 8004 8005 8006 8007 8008 8009 8010 8011

# Default command: start all MCP servers in daemon mode; can be overridden by k8s/CI
CMD ["bash", "-lc", "scripts/mcp-launchers/start-mcp-server.sh all --daemon && sleep infinity"]
=======
FROM python:3.12-slim

ARG SERVICE_NAME

WORKDIR /app

ENV PIP_NO_CACHE_DIR=1 \
    PYTHONDONTWRITEBYTECODE=1 \
    PYTHONUNBUFFERED=1

COPY requirements.txt ./

# System dependencies for building some Python packages and TLS/FFI
RUN apt-get update && apt-get install -y --no-install-recommends \
    build-essential \
    libffi-dev \
    libssl-dev \
    git \
  && rm -rf /var/lib/apt/lists/*

RUN pip install --no-cache-dir -r requirements.txt

COPY . .

EXPOSE 8000

# If SERVICE_NAME is provided, run that MCP server; otherwise run the obs-app
CMD sh -lc 'if [ -n "${SERVICE_NAME}" ]; then python -m mcp_servers.${SERVICE_NAME}.server; else uvicorn obs_app.app:app --host 0.0.0.0 --port 8000; fi'
>>>>>>> e211da70
<|MERGE_RESOLUTION|>--- conflicted
+++ resolved
@@ -1,5 +1,6 @@
-<<<<<<< HEAD
-FROM python:3.11-slim
+FROM python:3.12-slim
+
+ARG SERVICE_NAME
 
 # Environment and non-interactive apt
 ENV PYTHONDONTWRITEBYTECODE=1 \
@@ -8,12 +9,12 @@
     PIP_NO_CACHE_DIR=1 \
     DEBIAN_FRONTEND=noninteractive
 
+WORKDIR /app
+
 # System deps needed for building wheels and common libs
 RUN apt-get update && apt-get install -y --no-install-recommends \
     gcc build-essential curl git libssl-dev libffi-dev \
     && rm -rf /var/lib/apt/lists/*
-
-WORKDIR /app
 
 # Install Python dependencies via pip (avoid Poetry inside container to prevent build failures)
 COPY requirements.txt .
@@ -27,35 +28,5 @@
 EXPOSE 7001 7002 7003 7004 7005 7006 7007 7008 7009 7011
 EXPOSE 8001 8002 8003 8004 8005 8006 8007 8008 8009 8010 8011
 
-# Default command: start all MCP servers in daemon mode; can be overridden by k8s/CI
-CMD ["bash", "-lc", "scripts/mcp-launchers/start-mcp-server.sh all --daemon && sleep infinity"]
-=======
-FROM python:3.12-slim
-
-ARG SERVICE_NAME
-
-WORKDIR /app
-
-ENV PIP_NO_CACHE_DIR=1 \
-    PYTHONDONTWRITEBYTECODE=1 \
-    PYTHONUNBUFFERED=1
-
-COPY requirements.txt ./
-
-# System dependencies for building some Python packages and TLS/FFI
-RUN apt-get update && apt-get install -y --no-install-recommends \
-    build-essential \
-    libffi-dev \
-    libssl-dev \
-    git \
-  && rm -rf /var/lib/apt/lists/*
-
-RUN pip install --no-cache-dir -r requirements.txt
-
-COPY . .
-
-EXPOSE 8000
-
-# If SERVICE_NAME is provided, run that MCP server; otherwise run the obs-app
-CMD sh -lc 'if [ -n "${SERVICE_NAME}" ]; then python -m mcp_servers.${SERVICE_NAME}.server; else uvicorn obs_app.app:app --host 0.0.0.0 --port 8000; fi'
->>>>>>> e211da70
+# If SERVICE_NAME is provided, run that MCP server; otherwise start all servers in daemon mode
+CMD sh -lc 'if [ -n "${SERVICE_NAME}" ]; then python -m mcp_servers.${SERVICE_NAME}.server; else scripts/mcp-launchers/start-mcp-server.sh all --daemon && sleep infinity; fi'