--- conflicted
+++ resolved
@@ -74,14 +74,9 @@
 
 def list_vcns(compartment_id: Optional[str] = None) -> List[Dict]:
     with tool_span(tracer, "list_vcns", mcp_server="oci-mcp-network") as span:
-<<<<<<< HEAD
+        compartment = compartment_id or get_compartment_id()
         cache = get_cache()
-        params = {'compartment_id': compartment_id}
-=======
-        compartment = compartment_id or get_compartment_id()
-        config = get_oci_config()
-        vn_client = make_client(oci.core.VirtualNetworkClient)
->>>>>>> e211da70
+        params = {'compartment_id': compartment}
         try:
             vcns, req_id = cache.get_or_refresh(
                 server_name="oci-mcp-network",
@@ -124,14 +119,9 @@
 
 def list_subnets(vcn_id: str, compartment_id: Optional[str] = None) -> List[Dict]:
     with tool_span(tracer, "list_subnets", mcp_server="oci-mcp-network") as span:
-<<<<<<< HEAD
+        compartment = compartment_id or get_compartment_id()
         cache = get_cache()
-        params = {'vcn_id': vcn_id, 'compartment_id': compartment_id}
-=======
-        compartment = compartment_id or get_compartment_id()
-        config = get_oci_config()
-        vn_client = make_client(oci.core.VirtualNetworkClient)
->>>>>>> e211da70
+        params = {'vcn_id': vcn_id, 'compartment_id': compartment}
         try:
             subnets, req_id = cache.get_or_refresh(
                 server_name="oci-mcp-network",
@@ -165,11 +155,7 @@
 
         compartment = compartment_id or get_compartment_id()
         config = get_oci_config()
-<<<<<<< HEAD
-        vn_client = get_client(oci.core.VirtualNetworkClient, region=config.get("region"))
-=======
         vn_client = make_client(oci.core.VirtualNetworkClient)
->>>>>>> e211da70
         try:
             endpoint = getattr(vn_client.base_client, "endpoint", "")
         except Exception:
@@ -225,11 +211,7 @@
 
         compartment = compartment_id or get_compartment_id()
         config = get_oci_config()
-<<<<<<< HEAD
-        vn_client = get_client(oci.core.VirtualNetworkClient, region=config.get("region"))
-=======
         vn_client = make_client(oci.core.VirtualNetworkClient)
->>>>>>> e211da70
         try:
             endpoint = getattr(vn_client.base_client, "endpoint", "")
         except Exception:
